--- conflicted
+++ resolved
@@ -46,14 +46,11 @@
       - name: Check out code
         uses: actions/checkout@v3
 
-<<<<<<< HEAD
-=======
-      - name: Set up Node.js 22
-        uses: actions/setup-node@v4
-        with:
-          node-version: '22'
-
->>>>>>> 64c7b6b8
+      - name: Set up Node.js 22
+        uses: actions/setup-node@v4
+        with:
+          node-version: '22'
+
       - name: Install dependencies
         run: npm ci
 
@@ -84,14 +81,11 @@
       - name: Check out code
         uses: actions/checkout@v3
 
-<<<<<<< HEAD
-=======
-      - name: Set up Node.js 22
-        uses: actions/setup-node@v4
-        with:
-          node-version: '22'
-
->>>>>>> 64c7b6b8
+      - name: Set up Node.js 22
+        uses: actions/setup-node@v4
+        with:
+          node-version: '22'
+
       - name: Install dependencies
         run: npm ci
 
@@ -123,14 +117,11 @@
       - name: Check out code
         uses: actions/checkout@v3
 
-<<<<<<< HEAD
-=======
-      - name: Set up Node.js 22
-        uses: actions/setup-node@v4
-        with:
-          node-version: '22'
-
->>>>>>> 64c7b6b8
+      - name: Set up Node.js 22
+        uses: actions/setup-node@v4
+        with:
+          node-version: '22'
+
       - name: Install dependencies
         run: npm ci
 
@@ -201,14 +192,11 @@
       - name: Check out code
         uses: actions/checkout@v3
 
-<<<<<<< HEAD
-=======
-      - name: Set up Node.js 22
-        uses: actions/setup-node@v4
-        with:
-          node-version: '22'
-
->>>>>>> 64c7b6b8
+      - name: Set up Node.js 22
+        uses: actions/setup-node@v4
+        with:
+          node-version: '22'
+
       - name: Install dependencies
         run: npm ci
 
@@ -258,14 +246,11 @@
       - name: Check out code
         uses: actions/checkout@v3
 
-<<<<<<< HEAD
-=======
-      - name: Set up Node.js 22
-        uses: actions/setup-node@v4
-        with:
-          node-version: '22'
-
->>>>>>> 64c7b6b8
+      - name: Set up Node.js 22
+        uses: actions/setup-node@v4
+        with:
+          node-version: '22'
+
       - name: Install dependencies
         run: npm ci
 
@@ -282,11 +267,7 @@
         id: build
         run: |
           # Export vars to ensure they are loaded before build
-<<<<<<< HEAD
-          export $(grep -v '^#' .env.development | xargs)
-=======
           export $(grep -v '^#' .env.staging | xargs)
->>>>>>> 64c7b6b8
 
           # Set asset prefix and base path with git tag
           ASSET_PREFIX=https://neuralmagic.github.io/guidellm/release/latest
