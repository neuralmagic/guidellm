import asyncio
from typing import Literal, Optional, get_args

import click
from loguru import logger

from guidellm.backend import Backend, BackendEnginePublic
from guidellm.core import GuidanceReport, TextGenerationBenchmarkReport
from guidellm.executor import Executor, ProfileGenerationMode
from guidellm.request import (
    EmulatedRequestGenerator,
    FileRequestGenerator,
    TransformersDatasetRequestGenerator,
)
from guidellm.request.base import RequestGenerator
from guidellm.utils import BenchmarkReportProgress

__all__ = ["generate_benchmark_report"]


@click.command()
@click.option(
    "--target",
    type=str,
    help=(
        "The target path or url for the backend to evaluate. "
        "Ex: 'http://localhost:8000/v1'"
    ),
)
@click.option(
    "--backend",
<<<<<<< HEAD
    type=click.Choice(["test", "openai_server", "deepsparse"]),
=======
    type=click.Choice(get_args(BackendEnginePublic)),
>>>>>>> f36776dc
    default="openai_server",
    help=(
        "The backend to use for benchmarking. "
        "The default is OpenAI Server enabling compatiability with any server that "
        "follows the OpenAI spec including vLLM"
    ),
)
@click.option(
    "--model",
    type=str,
    default=None,
    help=(
        "The Model to use for benchmarking. If not provided, it will use "
        "the first available model provided the backend supports listing models."
    ),
)
@click.option(
    "--data",
    type=str,
    default=None,
    help=(
        "The data source to use for benchmarking. Depending on the data-type, "
        "it should be a path to a file, a dataset name, "
        "or a configuration for emulated data."
    ),
)
@click.option(
    "--data-type",
    type=click.Choice(["emulated", "file", "transformers"]),
    default="emulated",
    help="The type of data given for benchmarking",
)
@click.option(
    "--tokenizer",
    type=str,
    default=None,
    help=(
        "The tokenizer to use for calculating the number of prompt tokens. "
        "If not provided, will use a Llama 3.1 tokenizer."
    ),
)
@click.option(
    "--rate-type",
    type=click.Choice(get_args(ProfileGenerationMode)),
    default="sweep",
    help=(
        "The type of request rate to use for benchmarking. "
        "The default is sweep, which will run a synchronous and throughput "
        "rate-type and then interfill with constant rates between the two values"
    ),
)
@click.option(
    "--rate",
    type=float,
    default=None,
    help="The request rate to use for constant and poisson rate types",
    multiple=True,
)
@click.option(
    "--max-seconds",
    type=int,
    default=120,
    help=(
        "The maximum number of seconds for each benchmark run. "
        "Either max-seconds, max-requests, or both must be set. "
        "The default is 120 seconds. "
        "Note, this is the maximum time for each rate supplied, not the total time. "
        "This value should be large enough to allow for "
        "the server's performance to stabilize."
    ),
)
@click.option(
    "--max-requests",
    type=int,
    default=None,
    help=(
        "The maximum number of requests for each benchmark run. "
        "Either max-seconds, max-requests, or both must be set. "
        "Note, this is the maximum number of requests for each rate supplied, "
        "not the total number of requests. "
        "This value should be large enough to allow for "
        "the server's performance to stabilize."
    ),
)
@click.option(
    "--output-path",
    type=str,
    default="guidance_report.json",
    help=(
        "The output path to save the output report to. "
        "The default is guidance_report.json."
    ),
)
@click.option(
    "--disable-continuous-refresh",
    is_flag=True,
    default=False,
    help=(
        "Disable continual refreshing of the output table in the CLI "
        "until the user exits. "
    ),
)
def generate_benchmark_report_cli(
    target: str,
    backend: BackendEnginePublic,
    model: Optional[str],
    data: Optional[str],
    data_type: Literal["emulated", "file", "transformers"],
    tokenizer: Optional[str],
    rate_type: ProfileGenerationMode,
    rate: Optional[float],
    max_seconds: Optional[int],
    max_requests: Optional[int],
    output_path: str,
    disable_continuous_refresh: bool,
):
    """
    Generate a benchmark report for a specified backend and dataset.
    """
    generate_benchmark_report(
        target=target,
        backend=backend,
        model=model,
        data=data,
        data_type=data_type,
        tokenizer=tokenizer,
        rate_type=rate_type,
        rate=rate,
        max_seconds=max_seconds,
        max_requests=max_requests,
        output_path=output_path,
        cont_refresh_table=not disable_continuous_refresh,
    )


def generate_benchmark_report(
    target: str,
    backend: BackendEnginePublic,
    model: Optional[str],
    data: Optional[str],
    data_type: Literal["emulated", "file", "transformers"],
    tokenizer: Optional[str],
    rate_type: ProfileGenerationMode,
    rate: Optional[float],
    max_seconds: Optional[int],
    max_requests: Optional[int],
    output_path: str,
    cont_refresh_table: bool = True,
) -> GuidanceReport:
    """
    Generate a benchmark report for a specified backend and dataset.

    :param target: The target URL or path for the backend to evaluate.
    :param backend: The backend type to use for benchmarking.
    :param model: The model to benchmark;
        defaults to the first available if not specified.
    :param data: The data source for benchmarking,
        which may be a path, dataset name, or config.
    :param data_type: The type of data to use,
        such as 'emulated', 'file', or 'transformers'.
    :param tokenizer: The tokenizer to use for token counting,
        defaulting to Llama 3.1 if not provided.
    :param rate_type: The rate type for requests during benchmarking.
    :param rate: The specific request rate for constant and poisson rate types.
    :param max_seconds: Maximum duration for each benchmark run in seconds.
    :param max_requests: Maximum number of requests per benchmark run.
    :param output_path: Path to save the output report file.
    :param cont_refresh_table: Continually refresh the table in the CLI
        until the user exits.
    """
    logger.info(
        "Generating benchmark report with target: {}, backend: {}", target, backend
    )

    # Create backend
    backend_inst = Backend.create(
        backend_type=backend,
        target=target,
        model=model,
    )

    request_generator: RequestGenerator

    # Create request generator
    if data_type == "emulated":
        request_generator = EmulatedRequestGenerator(config=data, tokenizer=tokenizer)
    elif data_type == "file":
        request_generator = FileRequestGenerator(path=data, tokenizer=tokenizer)
    elif data_type == "transformers":
        request_generator = TransformersDatasetRequestGenerator(
            dataset=data, tokenizer=tokenizer
        )
    else:
        raise ValueError(f"Unknown data type: {data_type}")

    # Create executor
    executor = Executor(
        backend=backend_inst,
        request_generator=request_generator,
        mode=rate_type,
        rate=rate if rate_type in ("constant", "poisson") else None,
        max_number=max_requests,
        max_duration=max_seconds,
    )

    # Run executor
    logger.debug(
        "Running executor with args: {}",
        {
            "backend": backend,
            "request_generator": request_generator,
            "mode": rate_type,
            "rate": rate,
            "max_number": max_requests,
            "max_duration": max_seconds,
        },
    )
    report = asyncio.run(_run_executor_for_result(executor))

    # Save and print report
    guidance_report = GuidanceReport()
    guidance_report.benchmarks.append(report)
    guidance_report.save_file(output_path)
    guidance_report.print(output_path, continual_refresh=cont_refresh_table)

    return guidance_report


async def _run_executor_for_result(executor: Executor) -> TextGenerationBenchmarkReport:
    report = None
    progress = BenchmarkReportProgress()
    started = False

    async for result in executor.run():
        if not started:
            progress.start(result.generation_modes)  # type: ignore  # noqa: PGH003
            started = True

        if result.current_index is not None:
            description = f"{result.current_profile.load_gen_mode}"  # type: ignore  # noqa: PGH003
            if result.current_profile.load_gen_mode in ("constant", "poisson"):  # type: ignore  # noqa: PGH003
                description += f"@{result.current_profile.load_gen_rate:.2f} req/s"  # type: ignore  # noqa: PGH003

            progress.update_benchmark(
                index=result.current_index,
                description=description,
                completed=result.scheduler_result.completed,  # type: ignore  # noqa: PGH003
                completed_count=result.scheduler_result.count_completed,  # type: ignore  # noqa: PGH003
                completed_total=result.scheduler_result.count_total,  # type: ignore  # noqa: PGH003
                start_time=result.scheduler_result.benchmark.start_time,  # type: ignore  # noqa: PGH003
                req_per_sec=result.scheduler_result.benchmark.completed_request_rate,  # type: ignore  # noqa: PGH003
            )

        if result.completed:
            report = result.report
            break

    progress.finish()

    if not report:
        raise ValueError("No report generated by executor")

    return report


if __name__ == "__main__":
    generate_benchmark_report_cli()<|MERGE_RESOLUTION|>--- conflicted
+++ resolved
@@ -29,11 +29,7 @@
 )
 @click.option(
     "--backend",
-<<<<<<< HEAD
-    type=click.Choice(["test", "openai_server", "deepsparse"]),
-=======
     type=click.Choice(get_args(BackendEnginePublic)),
->>>>>>> f36776dc
     default="openai_server",
     help=(
         "The backend to use for benchmarking. "
